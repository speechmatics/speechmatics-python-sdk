# Makefile for Speechmatics Python SDKs

.PHONY: help
<<<<<<< HEAD
.PHONY: test-all test-rt test-batch test-flow test-voice
.PHONY: format-all format-rt format-batch format-flow format-voice
.PHONY: lint-all lint-rt lint-batch lint-flow lint-voice
.PHONY: type-check-all type-check-rt type-check-batch type-check-flow type-check-voice
.PHONY: build-all build-rt build-batch build-flow build-voice
.PHONY: clean-all clean-rt clean-batch clean-flow clean-voice
=======
.PHONY: test-all test-rt test-batch test-flow test-tts
.PHONY: format-all format-rt format-batch format-flow format-tts
.PHONY: lint-all lint-rt lint-batch lint-flow lint-tts
.PHONY: type-check-all type-check-rt type-check-batch type-check-flow type-check-tts
.PHONY: build-all build-rt build-batch build-flow build-tts
.PHONY: clean-all clean-rt clean-batch clean-flow clean-tts
>>>>>>> dd0453fe

help:
	@echo "Available commands:"
	@echo "  help              Display this help message"
	@echo "Testing:"
	@echo "  test-all          Run tests for all SDKs"
	@echo "  test-rt           Run tests for RT SDK"
	@echo "  test-batch        Run tests for Batch SDK"
	@echo "  test-flow         Run tests for Flow SDK"
	@echo "  test-voice        Run tests for Voice Agent SDK"
	@echo ""
	@echo "Code formatting:"
	@echo "  format-all        Auto-fix formatting for all SDKs"
	@echo "  format-rt         Auto-fix formatting for RT SDK"
	@echo "  format-batch      Auto-fix formatting for Batch SDK"
	@echo "  format-flow       Auto-fix formatting for Flow SDK"
	@echo "  format-voice      Auto-fix formatting for Voice Agent SDK"
	@echo ""
	@echo "Linting:"
	@echo "  lint-all          Run linting for all SDKs"
	@echo "  lint-rt           Run linting for RT SDK"
	@echo "  lint-batch        Run linting for Batch SDK"
	@echo "  lint-flow         Run linting for Flow SDK"
	@echo "  lint-voice        Run linting for Voice Agent SDK"
	@echo ""
	@echo "Type checking:"
	@echo "  type-check-all    Run type checking for all SDKs"
	@echo "  type-check-rt     Run type checking for RT SDK"
	@echo "  type-check-batch  Run type checking for Batch SDK"
	@echo "  type-check-flow   Run type checking for Flow SDK"
	@echo "  type-check-voice  Run type checking for Voice Agent SDK"
	@echo ""
	@echo "Building:"
	@echo "  build-all         Build all SDKs"
	@echo "  build-rt          Build RT SDK"
	@echo "  build-batch       Build Batch SDK"
	@echo "  build-flow        Build Flow SDK"
<<<<<<< HEAD
	@echo "  build-voice       Build Voice Agent SDK"
=======
	@echo "  build-tts         Build TTS SDK"
>>>>>>> dd0453fe
	@echo ""
	@echo "Cleaning:"
	@echo "  clean-all         Clean all SDKs"
	@echo "  clean-rt          Clean RT SDK build artifacts"
	@echo "  clean-batch       Clean Batch SDK build artifacts"
	@echo "  clean-flow        Clean Flow SDK build artifacts"
<<<<<<< HEAD
	@echo "  clean-voice       Clean Voice Agent SDK build artifacts"
	@echo ""

# Testing targets
test-all: test-rt test-batch test-flow test-voice
=======
	@echo "  clean-tts         Clean TTS SDK build artifacts"
	@echo ""

# Testing targets
test-all: test-rt test-batch test-flow test-tts
>>>>>>> dd0453fe

test-rt:
	pytest tests/rt/ -v -s

test-batch:
	pytest tests/batch/ -v -s

test-flow:
	pytest tests/flow/ -v -s

test-voice:
	pytest tests/voice/ -v -s

# Formatting targets
<<<<<<< HEAD
format-all: format-rt format-batch format-flow format-voice format-tests format-examples
=======
format-all: format-rt format-batch format-flow format-tts
>>>>>>> dd0453fe

format-rt:
	cd sdk/rt/speechmatics && black .
	cd sdk/rt/speechmatics && ruff check --fix .

format-batch:
	cd sdk/batch/speechmatics && black .
	cd sdk/batch/speechmatics && ruff check --fix .

format-flow:
	cd sdk/flow/speechmatics && black .
	cd sdk/flow/speechmatics && ruff check --fix .

<<<<<<< HEAD
format-voice:
	cd sdk/voice/speechmatics && black .
	cd sdk/voice/speechmatics && ruff check --fix .

format-tests:
	cd tests && black .
	cd tests && ruff check --fix .

format-examples:
	cd examples && black .
	cd examples && ruff check --fix .

# Linting targets
lint-all: lint-rt lint-batch lint-flow lint-voice
=======
format-tts:
	cd sdk/tts/speechmatics && black .
	cd sdk/tts/speechmatics && ruff check --fix .

# Linting targets
lint-all: lint-rt lint-batch lint-flow lint-tts
>>>>>>> dd0453fe

lint-rt:
	cd sdk/rt/speechmatics && ruff check .

lint-batch:
	cd sdk/batch/speechmatics && ruff check .

lint-flow:
	cd sdk/flow/speechmatics && ruff check .

<<<<<<< HEAD
lint-voice:
	cd sdk/voice/speechmatics && ruff check .

# Type checking targets
type-check-all: type-check-rt type-check-batch type-check-flow type-check-voice
=======
lint-tts:
	cd sdk/tts/speechmatics && ruff check .

# Type checking targets
type-check-all: type-check-rt type-check-batch type-check-flow type-check-tts
>>>>>>> dd0453fe

type-check-rt:
	cd sdk/rt/speechmatics && mypy .

type-check-batch:
	cd sdk/batch/speechmatics && mypy .

type-check-flow:
	cd sdk/flow/speechmatics && mypy .

<<<<<<< HEAD
type-check-voice:
	cd sdk/voice/speechmatics && mypy .
=======
type-check-tts:
	cd sdk/tts/speechmatics && mypy .
>>>>>>> dd0453fe

# Installation targets
install-dev:
	python -m pip install --upgrade pip
<<<<<<< HEAD
	python -m pip install -e 'sdk/rt[dev]'
	python -m pip install -e 'sdk/batch[dev]'
	python -m pip install -e 'sdk/flow[dev]'
	python -m pip install -e 'sdk/voice[dev,smart]'
=======
	python -m pip install -e sdk/rt[dev]
	python -m pip install -e sdk/batch[dev]
	python -m pip install -e sdk/flow[dev]
	python -m pip install -e sdk/tts[dev]
>>>>>>> dd0453fe

install-build:
	python -m pip install --upgrade build

# Building targets
<<<<<<< HEAD
build-all: build-rt build-batch build-flow build-voice
=======
build-all: build-rt build-batch build-flow build-tts
>>>>>>> dd0453fe

build-rt: install-build
	cd sdk/rt && python -m build

build-batch: install-build
	cd sdk/batch && python -m build

build-flow: install-build
	cd sdk/flow && python -m build

<<<<<<< HEAD
build-voice: install-build
	cd sdk/voice && python -m build

# Cleaning targets
clean-all: clean-rt clean-batch clean-flow clean-voice clean-test clean-examples
=======
build-tts: install-build
	cd sdk/tts && python -m build

# Cleaning targets
clean-all: clean-rt clean-batch clean-flow clean-tts
>>>>>>> dd0453fe

clean-rt:
	rm -rf sdk/rt/dist sdk/rt/build sdk/rt/*.egg-info
	find sdk/rt -name __pycache__ -exec rm -rf {} + 2>/dev/null || true

clean-batch:
	rm -rf sdk/batch/dist sdk/batch/build sdk/batch/*.egg-info
	find sdk/batch -name __pycache__ -exec rm -rf {} + 2>/dev/null || true

clean-flow:
	rm -rf sdk/flow/dist sdk/flow/build sdk/flow/*.egg-info
	find sdk/flow -name __pycache__ -exec rm -rf {} + 2>/dev/null || true

<<<<<<< HEAD
clean-voice:
	rm -rf sdk/voice/dist sdk/voice/build sdk/voice/*.egg-info
	find sdk/voice -name __pycache__ -exec rm -rf {} + 2>/dev/null || true

clean-test:
	find tests -name __pycache__ -exec rm -rf {} + 2>/dev/null || true
	rm -rf .pytest_cache
	rm -rf .mypy_cache

clean-examples:
	find examples -name __pycache__ -exec rm -rf {} + 2>/dev/null || true
=======
clean-tts:
	rm -rf sdk/tts/dist sdk/tts/build sdk/tts/*.egg-info
	find sdk/tts -name __pycache__ -exec rm -rf {} + 2>/dev/null || true
>>>>>>> dd0453fe
<|MERGE_RESOLUTION|>--- conflicted
+++ resolved
@@ -1,21 +1,13 @@
 # Makefile for Speechmatics Python SDKs
 
 .PHONY: help
-<<<<<<< HEAD
-.PHONY: test-all test-rt test-batch test-flow test-voice
-.PHONY: format-all format-rt format-batch format-flow format-voice
-.PHONY: lint-all lint-rt lint-batch lint-flow lint-voice
-.PHONY: type-check-all type-check-rt type-check-batch type-check-flow type-check-voice
-.PHONY: build-all build-rt build-batch build-flow build-voice
-.PHONY: clean-all clean-rt clean-batch clean-flow clean-voice
-=======
-.PHONY: test-all test-rt test-batch test-flow test-tts
-.PHONY: format-all format-rt format-batch format-flow format-tts
-.PHONY: lint-all lint-rt lint-batch lint-flow lint-tts
-.PHONY: type-check-all type-check-rt type-check-batch type-check-flow type-check-tts
-.PHONY: build-all build-rt build-batch build-flow build-tts
-.PHONY: clean-all clean-rt clean-batch clean-flow clean-tts
->>>>>>> dd0453fe
+.PHONY: test-all test-rt test-batch test-flow test-tts test-voice
+.PHONY: format-all format-rt format-batch format-flow format-tts format-voice
+.PHONY: lint-all lint-rt lint-batch lint-flow lint-tts lint-voice
+.PHONY: type-check-all type-check-rt type-check-batch type-check-flow type-check-tts type-check-voice
+.PHONY: build-all build-rt build-batch build-flow build-tts build-voice
+.PHONY: clean-all clean-rt clean-batch clean-flow clean-tts clean-voice
+
 
 help:
 	@echo "Available commands:"
@@ -25,6 +17,7 @@
 	@echo "  test-rt           Run tests for RT SDK"
 	@echo "  test-batch        Run tests for Batch SDK"
 	@echo "  test-flow         Run tests for Flow SDK"
+	@echo "  test-tts          Run tests for TTS SDK"
 	@echo "  test-voice        Run tests for Voice Agent SDK"
 	@echo ""
 	@echo "Code formatting:"
@@ -32,6 +25,7 @@
 	@echo "  format-rt         Auto-fix formatting for RT SDK"
 	@echo "  format-batch      Auto-fix formatting for Batch SDK"
 	@echo "  format-flow       Auto-fix formatting for Flow SDK"
+	@echo "  format-tts        Auto-fix formatting for TTS SDK"
 	@echo "  format-voice      Auto-fix formatting for Voice Agent SDK"
 	@echo ""
 	@echo "Linting:"
@@ -39,6 +33,7 @@
 	@echo "  lint-rt           Run linting for RT SDK"
 	@echo "  lint-batch        Run linting for Batch SDK"
 	@echo "  lint-flow         Run linting for Flow SDK"
+	@echo "  lint-tts          Run linting for TTS SDK"
 	@echo "  lint-voice        Run linting for Voice Agent SDK"
 	@echo ""
 	@echo "Type checking:"
@@ -46,6 +41,7 @@
 	@echo "  type-check-rt     Run type checking for RT SDK"
 	@echo "  type-check-batch  Run type checking for Batch SDK"
 	@echo "  type-check-flow   Run type checking for Flow SDK"
+	@echo "  type-check-tts    Run type checking for TTS SDK"
 	@echo "  type-check-voice  Run type checking for Voice Agent SDK"
 	@echo ""
 	@echo "Building:"
@@ -53,31 +49,20 @@
 	@echo "  build-rt          Build RT SDK"
 	@echo "  build-batch       Build Batch SDK"
 	@echo "  build-flow        Build Flow SDK"
-<<<<<<< HEAD
+	@echo "  build-tts         Build TTS SDK"
 	@echo "  build-voice       Build Voice Agent SDK"
-=======
-	@echo "  build-tts         Build TTS SDK"
->>>>>>> dd0453fe
 	@echo ""
 	@echo "Cleaning:"
 	@echo "  clean-all         Clean all SDKs"
 	@echo "  clean-rt          Clean RT SDK build artifacts"
 	@echo "  clean-batch       Clean Batch SDK build artifacts"
 	@echo "  clean-flow        Clean Flow SDK build artifacts"
-<<<<<<< HEAD
+	@echo "  clean-tts         Clean TTS SDK build artifacts"
 	@echo "  clean-voice       Clean Voice Agent SDK build artifacts"
 	@echo ""
 
 # Testing targets
-test-all: test-rt test-batch test-flow test-voice
-=======
-	@echo "  clean-tts         Clean TTS SDK build artifacts"
-	@echo ""
-
-# Testing targets
-test-all: test-rt test-batch test-flow test-tts
->>>>>>> dd0453fe
-
+test-all: test-rt test-batch test-flow test-tts test-voice
 test-rt:
 	pytest tests/rt/ -v -s
 
@@ -87,15 +72,14 @@
 test-flow:
 	pytest tests/flow/ -v -s
 
+test-tts:
+	pytest tests/tts/ -v -s
+
 test-voice:
 	pytest tests/voice/ -v -s
 
 # Formatting targets
-<<<<<<< HEAD
-format-all: format-rt format-batch format-flow format-voice format-tests format-examples
-=======
-format-all: format-rt format-batch format-flow format-tts
->>>>>>> dd0453fe
+format-all: format-rt format-batch format-flow format-tts format-voice format-tests format-examples
 
 format-rt:
 	cd sdk/rt/speechmatics && black .
@@ -109,7 +93,10 @@
 	cd sdk/flow/speechmatics && black .
 	cd sdk/flow/speechmatics && ruff check --fix .
 
-<<<<<<< HEAD
+format-tts:
+	cd sdk/tts/speechmatics && black .
+	cd sdk/tts/speechmatics && ruff check --fix .
+
 format-voice:
 	cd sdk/voice/speechmatics && black .
 	cd sdk/voice/speechmatics && ruff check --fix .
@@ -123,15 +110,7 @@
 	cd examples && ruff check --fix .
 
 # Linting targets
-lint-all: lint-rt lint-batch lint-flow lint-voice
-=======
-format-tts:
-	cd sdk/tts/speechmatics && black .
-	cd sdk/tts/speechmatics && ruff check --fix .
-
-# Linting targets
-lint-all: lint-rt lint-batch lint-flow lint-tts
->>>>>>> dd0453fe
+lint-all: lint-rt lint-batch lint-flow lint-tts lint-voice
 
 lint-rt:
 	cd sdk/rt/speechmatics && ruff check .
@@ -142,20 +121,14 @@
 lint-flow:
 	cd sdk/flow/speechmatics && ruff check .
 
-<<<<<<< HEAD
+lint-tts:
+	cd sdk/tts/speechmatics && ruff check .
+
 lint-voice:
 	cd sdk/voice/speechmatics && ruff check .
 
 # Type checking targets
-type-check-all: type-check-rt type-check-batch type-check-flow type-check-voice
-=======
-lint-tts:
-	cd sdk/tts/speechmatics && ruff check .
-
-# Type checking targets
-type-check-all: type-check-rt type-check-batch type-check-flow type-check-tts
->>>>>>> dd0453fe
-
+type-check-all: type-check-rt type-check-batch type-check-flow type-check-tts type-check-voice
 type-check-rt:
 	cd sdk/rt/speechmatics && mypy .
 
@@ -165,38 +138,26 @@
 type-check-flow:
 	cd sdk/flow/speechmatics && mypy .
 
-<<<<<<< HEAD
+type-check-tts:
+	cd sdk/tts/speechmatics && mypy .
+
 type-check-voice:
 	cd sdk/voice/speechmatics && mypy .
-=======
-type-check-tts:
-	cd sdk/tts/speechmatics && mypy .
->>>>>>> dd0453fe
 
 # Installation targets
 install-dev:
 	python -m pip install --upgrade pip
-<<<<<<< HEAD
-	python -m pip install -e 'sdk/rt[dev]'
-	python -m pip install -e 'sdk/batch[dev]'
-	python -m pip install -e 'sdk/flow[dev]'
-	python -m pip install -e 'sdk/voice[dev,smart]'
-=======
 	python -m pip install -e sdk/rt[dev]
 	python -m pip install -e sdk/batch[dev]
 	python -m pip install -e sdk/flow[dev]
 	python -m pip install -e sdk/tts[dev]
->>>>>>> dd0453fe
+	python -m pip install -e sdk/voice[dev,smart]
 
 install-build:
 	python -m pip install --upgrade build
 
 # Building targets
-<<<<<<< HEAD
-build-all: build-rt build-batch build-flow build-voice
-=======
-build-all: build-rt build-batch build-flow build-tts
->>>>>>> dd0453fe
+build-all: build-rt build-batch build-flow build-tts build-voice
 
 build-rt: install-build
 	cd sdk/rt && python -m build
@@ -207,20 +168,14 @@
 build-flow: install-build
 	cd sdk/flow && python -m build
 
-<<<<<<< HEAD
+build-tts: install-build
+	cd sdk/tts && python -m build
+
 build-voice: install-build
 	cd sdk/voice && python -m build
 
 # Cleaning targets
-clean-all: clean-rt clean-batch clean-flow clean-voice clean-test clean-examples
-=======
-build-tts: install-build
-	cd sdk/tts && python -m build
-
-# Cleaning targets
-clean-all: clean-rt clean-batch clean-flow clean-tts
->>>>>>> dd0453fe
-
+clean-all: clean-rt clean-batch clean-flow clean-tts clean-voice clean-test clean-examples
 clean-rt:
 	rm -rf sdk/rt/dist sdk/rt/build sdk/rt/*.egg-info
 	find sdk/rt -name __pycache__ -exec rm -rf {} + 2>/dev/null || true
@@ -233,7 +188,10 @@
 	rm -rf sdk/flow/dist sdk/flow/build sdk/flow/*.egg-info
 	find sdk/flow -name __pycache__ -exec rm -rf {} + 2>/dev/null || true
 
-<<<<<<< HEAD
+clean-tts:
+	rm -rf sdk/tts/dist sdk/tts/build sdk/tts/*.egg-info
+	find sdk/tts -name __pycache__ -exec rm -rf {} + 2>/dev/null || true
+
 clean-voice:
 	rm -rf sdk/voice/dist sdk/voice/build sdk/voice/*.egg-info
 	find sdk/voice -name __pycache__ -exec rm -rf {} + 2>/dev/null || true
@@ -244,9 +202,4 @@
 	rm -rf .mypy_cache
 
 clean-examples:
-	find examples -name __pycache__ -exec rm -rf {} + 2>/dev/null || true
-=======
-clean-tts:
-	rm -rf sdk/tts/dist sdk/tts/build sdk/tts/*.egg-info
-	find sdk/tts -name __pycache__ -exec rm -rf {} + 2>/dev/null || true
->>>>>>> dd0453fe
+	find examples -name __pycache__ -exec rm -rf {} + 2>/dev/null || true